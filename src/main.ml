--- conflicted
+++ resolved
@@ -138,18 +138,12 @@
 let jitsu backend connstr bindaddr bindport forwarder forwardport response_delay 
     map_domain ttl vm_stop_mode use_synjitsu =
   let (module B) = 
-<<<<<<< HEAD
       if backend = `Libvirt then 
           (module Libvirt_backend : Backends.VM_BACKEND) 
       else if backend = `Xapi then
           (module Xapi_backend : Backends.VM_BACKEND) 
       else
       (module Libvirt_backend) 
-=======
-    if backend = `Libvirt then 
-      (module Libvirt_backend : Backends.VM_BACKEND with type t = Libvirt_backend.t) 
-    else (module Libvirt_backend) 
->>>>>>> 1ecf240a
   in
   let module Jitsu = Jitsu.Make(B) in
   let map_domain = 
@@ -176,15 +170,8 @@
       )
      >>= fun forward_resolver ->
      log (Printf.sprintf "Connecting to %s...\n" connstr);
-<<<<<<< HEAD
      B.connect connstr
      >>= fun r ->
-=======
-     begin
-       match backend with
-       | `Libvirt | _ -> Libvirt_backend.connect connstr
-     end >>= fun r ->
->>>>>>> 1ecf240a
      match r with
      | `Error _ -> raise (Failure "Unable to connect to backend") 
      | `Ok backend_t ->
