(*
 * Copyright (c) 2014-2015 Magnus Skjegstad <magnus@skjegstad.com>
 *
 * Permission to use, copy, modify, and distribute this software for any
 * purpose with or without fee is hereby granted, provided that the above
 * copyright notice and this permission notice appear in all copies.
 *
 * THE SOFTWARE IS PROVIDED "AS IS" AND THE AUTHOR DISCLAIMS ALL WARRANTIES
 * WITH REGARD TO THIS SOFTWARE INCLUDING ALL IMPLIED WARRANTIES OF
 * MERCHANTABILITY AND FITNESS. IN NO EVENT SHALL THE AUTHOR BE LIABLE FOR
 * ANY SPECIAL, DIRECT, INDIRECT, OR CONSEQUENTIAL DAMAGES OR ANY DAMAGES
 * WHATSOEVER RESULTING FROM LOSS OF USE, DATA OR PROFITS, WHETHER IN AN
 * ACTION OF CONTRACT, NEGLIGENCE OR OTHER TORTIOUS ACTION, ARISING OUT OF
 * OR IN CONNECTION WITH THE USE OR PERFORMANCE OF THIS SOFTWARE.
 *)

open Lwt
open Dns

module Make (Vm_backend : Backends.VM_BACKEND) = struct
  module Synjitsu = Synjitsu.Make(Vm_backend)

  type t = {
    mutable dns_db : Loader.db;                         (* DNS database *)
    storage : Irmin_backend.t;
    log : string -> unit;                   (* Log function *) 
    vm_backend : Vm_backend.t;                          (* Backend type *)
    forward_resolver : Dns_resolver_unix.t option; (* DNS to forward request to if no
                                                      local match *)
    synjitsu : Synjitsu.t option;
  }

  let create vm_backend log forward_resolver ?use_synjitsu:(use_synjitsu=None) () =
    (* initialise synjitsu *)
    let synjitsu = match use_synjitsu with
      | Some domain -> let t = (Synjitsu.create vm_backend log domain "synjitsu") in
        ignore_result (Synjitsu.connect t);  (* connect in background *)
        Some t
      | None -> None
    in
    Irmin_backend.create ~persist:false ~root:"/tmp/jitsu" () >>= fun storage ->
    Lwt.return { 
      dns_db = Loader.new_db ();
      storage;
      log; 
      vm_backend;
      forward_resolver = forward_resolver;
      synjitsu ;
    }


<<<<<<< HEAD
  (* convert vm state to string *)
  let string_of_vm_state = function
    | Backends.VmInfoNoState -> "no state"
    | Backends.VmInfoRunning -> "running"
    | Backends.VmInfoBlocked -> "blocked"
    | Backends.VmInfoPaused -> "paused"
    | Backends.VmInfoShutdown -> "shutdown"
    | Backends.VmInfoShutoff -> "shutoff"
    | Backends.VmInfoCrashed -> "crashed"
    | Backends.VmInfoSuspended -> "suspended"

  let or_backend_error msg fn t =
=======
  let or_vm_backend_error msg fn t =
>>>>>>> 1ecf240a
    fn t >>= function
    | `Error e -> begin
        match e with 
        | `Not_found -> raise (Failure (Printf.sprintf "%s: Not found" msg))
        | `Disconnected -> raise (Failure (Printf.sprintf "%s: Disconnected" msg))
        | `Unknown s -> raise (Failure (Printf.sprintf "%s: %s" msg s))
      end
    | `Ok t -> return t

  let get_vm_name t vm =
    or_vm_backend_error "Unable to get VM name from backend" (Vm_backend.get_name t.vm_backend) vm

  let get_vm_state t vm =
    or_vm_backend_error "Unable to get VM state from backend" (Vm_backend.get_state t.vm_backend) vm

  let stop_vm t vm =
    get_vm_name t vm >>= fun vm_name ->
    get_vm_state t vm >>= fun vm_state ->
    match vm_state with
    | Vm_state.Running ->
      Irmin_backend.get_stop_mode t.storage ~vm_name >>= fun stop_mode ->
      begin match stop_mode with
        | Vm_stop_mode.Unknown -> t.log (Printf.sprintf "Unable to stop VM %s. Unknown stop mode requested\n" vm_name); 
          Lwt.return_unit
        | Vm_stop_mode.Shutdown -> t.log (Printf.sprintf "VM shutdown: %s\n" vm_name);
          or_vm_backend_error "Unable to shutdown VM" (Vm_backend.shutdown_vm t.vm_backend) vm
        | Vm_stop_mode.Suspend  -> t.log (Printf.sprintf "VM suspend: %s\n" vm_name);
          or_vm_backend_error "Unable to suspend VM" (Vm_backend.suspend_vm t.vm_backend) vm
        | Vm_stop_mode.Destroy  -> t.log (Printf.sprintf "VM destroy: %s\n" vm_name) ; 
          or_vm_backend_error "Unable to destroy VM" (Vm_backend.destroy_vm t.vm_backend) vm
      end
    | Vm_state.Off
    | Vm_state.Paused 
    | Vm_state.Unknown -> Lwt.return_unit (* VM already stopped or nothing we can do... *)

  let start_vm t vm =
    get_vm_name t vm >>= fun vm_name ->
    get_vm_state t vm >>= fun vm_state ->
    t.log (Printf.sprintf "Starting %s (%s)" vm_name (Vm_state.to_string vm_state));
    let update_stats () =
      Irmin_backend.set_start_timestamp t.storage ~vm_name (Unix.time ()) >>= fun () ->
      Irmin_backend.inc_total_starts t.storage ~vm_name
    in
    let notify_synjitsu () =
      Irmin_backend.get_ip t.storage ~vm_name >>= fun r ->
      match r with
      | Some ip -> begin
          or_vm_backend_error "Unable to get MAC for VM" (Vm_backend.get_mac t.vm_backend) vm >>= fun vm_mac ->
          match vm_mac with
          | Some m -> begin
              match t.synjitsu with
              | Some s -> begin
                  t.log (Printf.sprintf "Notifying Synjitsu of MAC %s\n" (Macaddr.to_string m));
                  try_lwt 
                    Synjitsu.send_garp s m ip
                  with e -> 
                    t.log (Printf.sprintf "Got exception %s\n" (Printexc.to_string e)); 
                    Lwt.return_unit
                end
              | None -> Lwt.return_unit
            end
          | None -> Lwt.return_unit
        end
      | None -> t.log (Printf.sprintf "VM %s has no IP. Synjitsu not notified." vm_name); Lwt.return_unit
    in
    match vm_state with
    | Vm_state.Running -> (* Already running, exit *)
      t.log " --! VM is already running\n";
      Lwt.return_unit
<<<<<<< HEAD
    | Backends.VmInfoPaused 
    | Backends.VmInfoShutdown 
    | Backends.VmInfoShutoff ->
      (* Try to start VM *)
      begin
        match vm_state with
        | Backends.VmInfoPaused ->
          t.log " --> resuming vm...\n";
          or_backend_error "Unable to resume VM" (Backend.resume_vm t.backend) vm.vm 
        | _ ->
          t.log " --> creating vm...\n";
          or_backend_error "Unable to create VM" (Backend.start_vm t.backend) vm.vm
      end >>= fun () ->
      (* Notify Synjitsu *)
      or_backend_error "Unable to get MAC for VM" (Backend.get_mac t.backend) vm.vm >>= fun vm_mac ->
      begin
        match vm_mac with
        | Some m -> begin
            match t.synjitsu with
            | Some s -> begin
                t.log (Printf.sprintf "Notifying Synjitsu of MAC %s\n" (Macaddr.to_string m));
                try_lwt 
                  Synjitsu.send_garp s m vm.ip 
                with e -> 
                  t.log (Printf.sprintf "Got exception %s\n" (Printexc.to_string e)); 
                  Lwt.return_unit
              end
            | None -> Lwt.return_unit
          end
        | None -> Lwt.return_unit
      end >>= fun _ ->
      (* update stats *)
      vm.started_ts <- truncate (Unix.time());
      vm.total_starts <- vm.total_starts + 1;
      (* sleeping a bit *)
      Lwt_unix.sleep vm.query_response_delay
    | Backends.VmInfoSuspended ->
      t.log " --! Unsuspending VM...\n";
      or_backend_error "Unable to resume VM" (Backend.unsuspend_vm t.backend) vm.vm 
    | Backends.VmInfoBlocked 
    | Backends.VmInfoCrashed
    | Backends.VmInfoNoState ->
=======
    | Vm_state.Paused ->
      t.log " --> resuming vm...\n";
      or_vm_backend_error "Unable to resume VM" (Vm_backend.resume_vm t.vm_backend) vm >>= fun () ->
      Lwt.async(notify_synjitsu);
      update_stats () >>= fun () ->
      Irmin_backend.get_response_delay t.storage ~vm_name >>= fun delay ->
      Lwt_unix.sleep delay
    | Vm_state.Off ->
      t.log " --> creating vm...\n";
      or_vm_backend_error "Unable to create VM" (Vm_backend.start_vm t.vm_backend) vm >>= fun () ->
      Lwt.async(notify_synjitsu);
      update_stats () >>= fun () ->
      Irmin_backend.get_response_delay t.storage ~vm_name >>= fun delay ->
      Lwt_unix.sleep delay
    | Vm_state.Unknown ->
>>>>>>> 1ecf240a
      t.log " --! VM cannot be started from this state.\n";
      Lwt.return_unit

  let output_stats t vm_names =
    let current_time = Unix.time () in
    let ip_option_to_string ip_option = 
      match ip_option with
      | None -> "None"
      | Some ip -> Ipaddr.V4.to_string ip
    in
    let ts f =
      match f with
      | None -> "Never"
      | Some f -> (string_of_float ( f -. current_time )) ^ " ago"
    in
    Lwt_list.iter_s (fun vm_name ->
        or_vm_backend_error "Unable to look up VM name" (Vm_backend.lookup_vm_by_name t.vm_backend) vm_name >>= fun vm ->
        t.log (Printf.sprintf "%15s %10s %10s %10s %10s %10s %30s %15s %8s %8s %8s\n" "VM" "state" "delay" "start_time" "tot_starts" "stop_mode" "DNS" "IP" "TTL" "tot_req" "last_req");
        get_vm_state t vm >>= fun vm_state ->
        Irmin_backend.get_ip t.storage ~vm_name >>= fun vm_ip ->
        Irmin_backend.get_response_delay t.storage ~vm_name >>= fun response_delay ->
        Irmin_backend.get_start_timestamp t.storage ~vm_name >>= fun start_ts ->
        Irmin_backend.get_total_starts t.storage ~vm_name >>= fun total_starts ->
        Irmin_backend.get_stop_mode t.storage ~vm_name >>= fun stop_mode ->
        let first_part = (Printf.sprintf "%15s %10s %10f %10s %10d %10s" 
                            vm_name 
                            (Vm_state.to_string vm_state)
                            response_delay
                            (ts start_ts)
                            total_starts
                            (Vm_stop_mode.to_string stop_mode)) 
        in
        (* Get list of DNS domains for this vm_name *)
        Irmin_backend.get_vm_dns_name_list t.storage ~vm_name >>= fun dns_name_list ->
        Lwt_list.iter_s (fun dns_name ->
            Irmin_backend.get_last_request_timestamp t.storage ~vm_name ~dns_name >>= fun last_request_ts ->
            Irmin_backend.get_total_requests t.storage ~vm_name ~dns_name >>= fun total_requests ->
            Irmin_backend.get_ttl t.storage ~vm_name ~dns_name >>= fun ttl ->
            t.log (first_part ^ (Printf.sprintf " %30s %15s %8d %8d %7s\n" 
                                   (Dns.Name.to_string dns_name)
                                   (ip_option_to_string vm_ip)
                                   ttl
                                   total_requests
                                   (ts last_request_ts)));
            Lwt.return_unit
          ) dns_name_list >>= fun () ->
        if dns_name_list = [] then
          t.log "\n";
        Lwt.return_unit) vm_names

  (* add vm to be monitored by jitsu *)
  let add_vm t ~vm_name ~vm_ip ~vm_stop_mode ~dns_names ~dns_ttl ~response_delay =
    (* check if vm_name exists and set up VM record *)

    or_vm_backend_error "Unable to lookup VM by name" (Vm_backend.lookup_vm_by_name t.vm_backend) vm_name >>= fun vm_dom ->
    or_vm_backend_error "Unable to get MAC for VM" (Vm_backend.get_mac t.vm_backend) vm_dom >>= fun vm_mac ->

    Irmin_backend.add_vm t.storage ~vm_name ~vm_mac ~vm_ip ~vm_stop_mode ~response_delay >>= fun () ->
    Lwt_list.iter_s (fun dns_name ->
        Irmin_backend.add_vm_dns t.storage ~vm_name ~dns_name ~dns_ttl
      ) dns_names


  (* iterate through t.name_table and stop VMs that haven't received
     requests for more than ttl*2 seconds *)
  let stop_expired_vms t =
    Irmin_backend.get_vm_list t.storage >>= fun vm_name_list ->
    (* Check for expired names *)
    Lwt_list.filter_map_s (fun vm_name ->
        or_vm_backend_error "Unable to look up VM name" (Vm_backend.lookup_vm_by_name t.vm_backend) vm_name >>= fun vm ->
        get_vm_state t vm >>= fun vm_state ->
        match vm_state with
        | Vm_state.Off 
        | Vm_state.Paused 
        | Vm_state.Unknown -> Lwt.return_none (* VM already stopped/paused/crashed.. *)
        | Vm_state.Running -> 
          (* Get list of DNS domains that have been requested (has requested timestamp != None) and has NOT expired (timestamp is younger than ttl*2) *)
          Irmin_backend.get_vm_dns_name_list t.storage ~vm_name >>= fun dns_name_list ->
          Lwt_list.filter_map_s (fun dns_name ->
              Irmin_backend.get_last_request_timestamp t.storage ~vm_name ~dns_name >>= fun r ->
              match r with
              | None -> Lwt.return_none (* name not requested, can't expire *)
              | Some last_request_ts ->
                let current_time = Unix.time () in
                Irmin_backend.get_ttl t.storage ~vm_name ~dns_name >>= fun ttl ->
                if (current_time -. last_request_ts) <= (float_of_int (ttl * 2)) then
                  Lwt.return (Some dns_name)
                else
                  Lwt.return_none
            ) dns_name_list 
          >>= fun unexpired_dns_names -> 
          if (List.length unexpired_dns_names) > 0 then (* If VM has unexpired DNS domains, DON'T terminate *)
            Lwt.return_none
          else
            Lwt.return (Some vm) (* VM has no unexpired DNS domains, can be terminated *)
      ) vm_name_list >>= fun expired_vms ->
    Lwt_list.iter_s (stop_vm t) expired_vms (* Stop expired VMs *)

  (** Process function for ocaml-dns. Starts new VMs from DNS queries or
      forwards request to a fallback resolver *)
  let process t ~src:_ ~dst:_ packet =
    Dns_helpers.create_dns_db t.storage >>= fun dns_db ->
    let open Packet in
    match packet.questions with
    | [] -> return_none;
    | [q] -> begin
        let answer = Query.(answer q.q_name q.q_type dns_db.Loader.trie) in
        match answer.Query.rcode with
        | Packet.NoError ->
          t.log (Printf.sprintf "Local match for domain %s\n"
                   (Name.to_string q.q_name));
          (* look for vms in irmin that have the dns domain registered *)
          Irmin_backend.get_vm_list t.storage >>= fun vm_list ->
          Lwt_list.filter_map_s (fun vm_name ->
              Irmin_backend.get_vm_dns_name_list t.storage ~vm_name >>= fun dns_name_list ->
              Lwt_list.filter_map_s (fun dns_name ->
                  if dns_name = q.q_name then (* we found a match, update stats and add to list *)
                    Irmin_backend.inc_total_requests t.storage ~vm_name ~dns_name >>= fun () ->
                    Irmin_backend.set_last_request_timestamp t.storage ~vm_name ~dns_name (Unix.time()) >>= fun () ->
                    t.log (Printf.sprintf "Matching VM is %s with DNS name %s\n" vm_name (Dns.Name.to_string dns_name));
                    Lwt.return (Some dns_name)
                  else
                    Lwt.return_none
                ) dns_name_list >>= fun matching_dns_names ->
              if (List.length matching_dns_names) > 0 then
                Lwt.return (Some vm_name)
              else
                Lwt.return_none
            ) vm_list >>= fun matching_vm_names ->
          Lwt_list.filter_map_s (fun vm_name -> (* start VMs and return IPs *)
              Irmin_backend.get_ip t.storage ~vm_name >>= fun r ->
              match r with
              | None -> Lwt.return_none (* no ip, no result to return *)
              | Some ip ->
                or_vm_backend_error "Unable to look up VM name" (Vm_backend.lookup_vm_by_name t.vm_backend) vm_name >>= fun vm ->
                start_vm t vm >>= fun () ->
                output_stats t [vm_name] >>= fun () ->
                Lwt.return (Some ip)
            ) matching_vm_names >>= fun list_of_ips ->
          if (List.length list_of_ips) = 0 then begin
            t.log (Printf.sprintf "No valid match for %s. Forwarding.\n" (Dns.Name.to_string q.q_name));
            Dns_helpers.fallback t.forward_resolver q.q_class q.q_type q.q_name
          end else 
            (* TODO how to return results with multiple IPs - for now just return DNS answer *)
            return (Some answer)
        | _ ->
          t.log (Printf.sprintf "No local match for %s, forwarding...\n"
                   (Name.to_string q.q_name));
          Dns_helpers.fallback t.forward_resolver q.q_class q.q_type q.q_name
      end
    | _ -> return_none

end<|MERGE_RESOLUTION|>--- conflicted
+++ resolved
@@ -49,22 +49,7 @@
     }
 
 
-<<<<<<< HEAD
-  (* convert vm state to string *)
-  let string_of_vm_state = function
-    | Backends.VmInfoNoState -> "no state"
-    | Backends.VmInfoRunning -> "running"
-    | Backends.VmInfoBlocked -> "blocked"
-    | Backends.VmInfoPaused -> "paused"
-    | Backends.VmInfoShutdown -> "shutdown"
-    | Backends.VmInfoShutoff -> "shutoff"
-    | Backends.VmInfoCrashed -> "crashed"
-    | Backends.VmInfoSuspended -> "suspended"
-
-  let or_backend_error msg fn t =
-=======
   let or_vm_backend_error msg fn t =
->>>>>>> 1ecf240a
     fn t >>= function
     | `Error e -> begin
         match e with 
@@ -98,6 +83,7 @@
       end
     | Vm_state.Off
     | Vm_state.Paused 
+    | Vm_state.Suspended
     | Vm_state.Unknown -> Lwt.return_unit (* VM already stopped or nothing we can do... *)
 
   let start_vm t vm =
@@ -134,53 +120,16 @@
     | Vm_state.Running -> (* Already running, exit *)
       t.log " --! VM is already running\n";
       Lwt.return_unit
-<<<<<<< HEAD
-    | Backends.VmInfoPaused 
-    | Backends.VmInfoShutdown 
-    | Backends.VmInfoShutoff ->
-      (* Try to start VM *)
-      begin
-        match vm_state with
-        | Backends.VmInfoPaused ->
-          t.log " --> resuming vm...\n";
-          or_backend_error "Unable to resume VM" (Backend.resume_vm t.backend) vm.vm 
-        | _ ->
-          t.log " --> creating vm...\n";
-          or_backend_error "Unable to create VM" (Backend.start_vm t.backend) vm.vm
-      end >>= fun () ->
-      (* Notify Synjitsu *)
-      or_backend_error "Unable to get MAC for VM" (Backend.get_mac t.backend) vm.vm >>= fun vm_mac ->
-      begin
-        match vm_mac with
-        | Some m -> begin
-            match t.synjitsu with
-            | Some s -> begin
-                t.log (Printf.sprintf "Notifying Synjitsu of MAC %s\n" (Macaddr.to_string m));
-                try_lwt 
-                  Synjitsu.send_garp s m vm.ip 
-                with e -> 
-                  t.log (Printf.sprintf "Got exception %s\n" (Printexc.to_string e)); 
-                  Lwt.return_unit
-              end
-            | None -> Lwt.return_unit
-          end
-        | None -> Lwt.return_unit
-      end >>= fun _ ->
-      (* update stats *)
-      vm.started_ts <- truncate (Unix.time());
-      vm.total_starts <- vm.total_starts + 1;
-      (* sleeping a bit *)
-      Lwt_unix.sleep vm.query_response_delay
-    | Backends.VmInfoSuspended ->
-      t.log " --! Unsuspending VM...\n";
-      or_backend_error "Unable to resume VM" (Backend.unsuspend_vm t.backend) vm.vm 
-    | Backends.VmInfoBlocked 
-    | Backends.VmInfoCrashed
-    | Backends.VmInfoNoState ->
-=======
-    | Vm_state.Paused ->
+    | Vm_state.Suspended ->
       t.log " --> resuming vm...\n";
       or_vm_backend_error "Unable to resume VM" (Vm_backend.resume_vm t.vm_backend) vm >>= fun () ->
+      Lwt.async(notify_synjitsu);
+      update_stats () >>= fun () ->
+      Irmin_backend.get_response_delay t.storage ~vm_name >>= fun delay ->
+      Lwt_unix.sleep delay
+    | Vm_state.Paused ->
+      t.log " --> unpausing vm...\n";
+      or_vm_backend_error "Unable to unpause VM" (Vm_backend.unpause_vm t.vm_backend) vm >>= fun () ->
       Lwt.async(notify_synjitsu);
       update_stats () >>= fun () ->
       Irmin_backend.get_response_delay t.storage ~vm_name >>= fun delay ->
@@ -193,7 +142,6 @@
       Irmin_backend.get_response_delay t.storage ~vm_name >>= fun delay ->
       Lwt_unix.sleep delay
     | Vm_state.Unknown ->
->>>>>>> 1ecf240a
       t.log " --! VM cannot be started from this state.\n";
       Lwt.return_unit
 
@@ -268,6 +216,7 @@
         match vm_state with
         | Vm_state.Off 
         | Vm_state.Paused 
+        | Vm_state.Suspended
         | Vm_state.Unknown -> Lwt.return_none (* VM already stopped/paused/crashed.. *)
         | Vm_state.Running -> 
           (* Get list of DNS domains that have been requested (has requested timestamp != None) and has NOT expired (timestamp is younger than ttl*2) *)
