--- conflicted
+++ resolved
@@ -1,16 +1,8 @@
-<<<<<<< HEAD
-PACKAGES=-package lwt.syntax,lwt,dns.lwt,libvirt,cmdliner,ezxmlm,ipaddr,str,conduit,conduit.lwt-unix,rpclib,xen-api-client,xen-api-client.lwt
+PACKAGES=-package lwt.syntax,lwt,dns.lwt,libvirt,cmdliner,ezxmlm,ipaddr,str,conduit,conduit.lwt-unix,rpclib,xen-api-client,xen-api-client.lwt,irmin.unix
 INCLUDE=
 OPT=-linkpkg -g 
 OCAMLOPT=ocamlopt -w A-4-44
-FILES=backends.mli libvirt_backend.ml xapi_backend.ml synjitsu.mli synjitsu.ml jitsu.mli jitsu.ml main.ml
-=======
-PACKAGES=-package lwt.syntax,lwt,dns.lwt,libvirt,cmdliner,ezxmlm,ipaddr,str,conduit,conduit.lwt-unix,irmin.unix
-INCLUDE=
-OPT=-linkpkg -g 
-OCAMLOPT=ocamlopt -w A-4-44
-FILES=vm_stop_mode.ml vm_state.ml backends.mli libvirt_backend.ml irmin_backend.mli irmin_backend.ml dns_helpers.ml synjitsu.mli synjitsu.ml jitsu.mli jitsu.ml main.ml
->>>>>>> 1ecf240a
+FILES=vm_stop_mode.ml vm_state.ml backends.mli libvirt_backend.ml xapi_backend.ml irmin_backend.mli irmin_backend.ml dns_helpers.ml synjitsu.mli synjitsu.ml jitsu.mli jitsu.ml main.ml
 PWD=$(shell pwd)
 SRC=$(PWD)/src
 BIN=$(PWD)/bin
@@ -18,11 +10,7 @@
 
 all: $(BIN)/jitsu
 
-<<<<<<< HEAD
-$(BIN)/jitsu: $(SRC)/jitsu.ml $(SRC)/main.ml $(SRC)/synjitsu.mli $(SRC)/synjitsu.ml $(SRC)/jitsu.mli $(SRC)/libvirt_backend.ml $(SRC)/xapi_backend.ml $(SRC)/backends.mli
-=======
 $(BIN)/jitsu: $(addprefix $(SRC)/, $(FILES))
->>>>>>> 1ecf240a
 	mkdir -p $(BIN)
 	cd $(SRC) ; ocamlfind $(OCAMLOPT) $(INCLUDE) $(PACKAGES) $(OPT) $(FILES) -o $(BIN)/jitsu -syntax camlp4o
 
@@ -31,18 +19,8 @@
 	install -s $(BIN)/jitsu $(INSTALLDIR)/jitsu
 
 clean:
-<<<<<<< HEAD
-	cd $(SRC) ; rm -f jitsu jitsu.cmx jitsu.cmi jitsu.o 
-	cd $(SRC) ; rm -f main.o main.cmx main.cmi 
-	cd $(SRC) ; rm -f backends.o backends.cmx backends.cmi 
-	cd $(SRC) ; rm -f libvirt_backend.o libvirt_backend.cmx libvirt_backend.cmi 
-	cd $(SRC) ; rm -f xapi_backend.o xapi_backend.cmx xapi_backend.cmi 
-	cd $(SRC) ; rm -f synjitsu.o synjitsu.cmx synjitsu.cmi
-	cd $(SRC) ; rm -f *~ tags
-=======
 	cd $(SRC) ; rm -f $(addsuffix .cmi,$(basename $(FILES)))
 	cd $(SRC) ; rm -f $(addsuffix .cmx,$(basename $(FILES)))
 	cd $(SRC) ; rm -f $(addsuffix .o,$(basename $(FILES)))
 	cd $(SRC) ; rm -f jitsu *~ tags
->>>>>>> 1ecf240a
 	cd $(BIN) ; rm -f jitsu